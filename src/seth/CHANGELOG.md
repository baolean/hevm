--- conflicted
+++ resolved
@@ -6,14 +6,6 @@
 
 ## Unreleased
 
-<<<<<<< HEAD
-### Fixed
-
-- Contract creations with Dynamic fee transactions.
-- `seth debug` correctly executes transactions.
-
-=======
->>>>>>> e41b6cd9
 ### Changed
 
 - `seth 4byte` command returns the response from querying [4byte.directory](https://www.4byte.directory/) for a given function signature
@@ -28,6 +20,7 @@
 
 - Address lookup no longer fails if `ETH_RPC_ACCOUNTS` is set, and `ETH_FROM` is an unchecksummed address
 - Contract creations with Dynamic fee transactions
+- `seth debug` correctly executes transactions
 
 ## [0.11.0] - 2021-09-08
 
