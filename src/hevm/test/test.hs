{-# Language GADTs #-}
{-# Language QuasiQuotes #-}
{-# Language DataKinds #-}

module Main where

import Data.Text (Text, pack)
import Data.ByteString (ByteString)
import System.Directory
import System.IO.Temp
import System.Process (readProcess)
import GHC.IO.Handle (hClose)
import Control.Monad

import Prelude hiding (fail)

import qualified Data.ByteString as BS
import qualified Data.ByteString.Lazy as BS (fromStrict)
import qualified Data.ByteString.Base16 as Hex
import Data.Bits ((.&.))
import Data.Maybe
import Data.Map (lookup)
import Data.List (elemIndex)
import Test.Tasty
import Test.Tasty.QuickCheck
import Test.Tasty.HUnit
import Test.Tasty.Runners
import Test.Tasty.ExpectedFailure
import Language.SMT2.Parser

import Control.Monad.State.Strict (execState, runState)
import Control.Lens hiding (List, pre, (.>))

import qualified Data.Vector as Vector
import Data.String.Here
import qualified Data.Map.Strict as Map
import Data.Map (Map)

import Data.Binary.Put (runPut)
import Data.Binary.Get (runGetOrFail)

import EVM hiding (Query)
import EVM.SymExec
import EVM.UnitTest (dappTest, UnitTestOptions, getParametersFromEnvironmentVariables)
import EVM.ABI
import EVM.Format
import EVM.Exec
import EVM.Dapp
import qualified EVM.Patricia as Patricia
import EVM.Precompiled
import EVM.RLP
import EVM.Solidity
import EVM.Types
import EVM.SMT hiding (storage, calldata)
import qualified EVM.TTY as TTY
import qualified Data.ByteString.Base16 as BS16
import qualified EVM.Expr as Expr
import qualified EVM.Fetch as Fetch
import qualified EVM.UnitTest
import qualified Paths_hevm as Paths
import qualified Data.Text as T
import qualified Data.Text.IO as TIO
import Language.SMT2.Syntax (SpecConstant(SCHexadecimal))
import EVM.ABI (AbiType(AbiUIntType))
import EVM.SymExec (VeriOpts(askSmtIters), defaultVeriOpts)

main :: IO ()
main = defaultMain tests

-- | run a subset of tests in the repl. p is a tasty pattern:
-- https://github.com/UnkindPartition/tasty/tree/ee6fe7136fbcc6312da51d7f1b396e1a2d16b98a#patterns
runSubSet :: String -> IO ()
runSubSet p = defaultMain . applyPattern p $ tests

tests :: TestTree
tests = testGroup "hevm"
  [ testGroup "MemoryTests"
    [ testCase "read-write-same-byte"  $ assertEqual ""
        (LitByte 0x12)
        (Expr.readByte (Lit 0x20) (WriteByte (Lit 0x20) (LitByte 0x12) mempty))
    , testCase "read-write-same-word"  $ assertEqual ""
        (Lit 0x12)
        (Expr.readWord (Lit 0x20) (WriteWord (Lit 0x20) (Lit 0x12) mempty))
    , testCase "read-byte-write-word"  $ assertEqual ""
        -- reading at byte 31 a word that's been written should return LSB
        (LitByte 0x12)
        (Expr.readByte (Lit 0x1f) (WriteWord (Lit 0x0) (Lit 0x12) mempty))
    , testCase "read-byte-write-word2"  $ assertEqual ""
        -- Same as above, but offset not 0
        (LitByte 0x12)
        (Expr.readByte (Lit 0x20) (WriteWord (Lit 0x1) (Lit 0x12) mempty))
    ,testCase "read-write-with-offset"  $ assertEqual ""
        -- 0x3F = 63 decimal, 0x20 = 32. 0x12 = 18
        --    We write 128bits (32 Bytes), representing 18 at offset 32.
        --    Hence, when reading out the 63rd byte, we should read out the LSB 8 bits
        --           which is 0x12
        (LitByte 0x12)
        (Expr.readByte (Lit 0x3F) (WriteWord (Lit 0x20) (Lit 0x12) mempty))
    ,testCase "read-write-with-offset2"  $ assertEqual ""
        --  0x20 = 32, 0x3D = 61
        --  we write 128 bits (32 Bytes) representing 0x10012, at offset 32.
        --  we then read out a byte at offset 61.
        --  So, at 63 we'd read 0x12, at 62 we'd read 0x00, at 61 we should read 0x1
        (LitByte 0x1)
        (Expr.readByte (Lit 0x3D) (WriteWord (Lit 0x20) (Lit 0x10012) mempty))
    , testCase "read-write-with-extension-to-zero" $ assertEqual ""
        -- write word and read it at the same place (i.e. 0 offset)
        (Lit 0x12)
        (Expr.readWord (Lit 0x0) (WriteWord (Lit 0x0) (Lit 0x12) mempty))
    , testCase "read-write-with-extension-to-zero-with-offset" $ assertEqual ""
        -- write word and read it at the same offset of 4
        (Lit 0x12)
        (Expr.readWord (Lit 0x4) (WriteWord (Lit 0x4) (Lit 0x12) mempty))
    , testCase "read-write-with-extension-to-zero-with-offset2" $ assertEqual ""
        -- write word and read it at the same offset of 16
        (Lit 0x12)
        (Expr.readWord (Lit 0x20) (WriteWord (Lit 0x20) (Lit 0x12) mempty))
    , testCase "indexword-MSB" $ assertEqual ""
        -- 31st is the LSB byte (of 32)
        (LitByte 0x78)
        (Expr.indexWord (Lit 31) (Lit 0x12345678))
    , testCase "indexword-LSB" $ assertEqual ""
        -- 0th is the MSB byte (of 32), Lit 0xff22bb... is exactly 32 Bytes.
        (LitByte 0xff)
        (Expr.indexWord (Lit 0) (Lit 0xff22bb4455667788990011223344556677889900112233445566778899001122))
    , testCase "indexword-LSB2" $ assertEqual ""
        -- same as above, but with offset 2
        (LitByte 0xbb)
        (Expr.indexWord (Lit 2) (Lit 0xff22bb4455667788990011223344556677889900112233445566778899001122))
    , testCase "indexword-oob-sym" $ assertEqual ""
        -- indexWord should return 0 for oob access
        (LitByte 0x0)
        (Expr.indexWord (Lit 100) (JoinBytes
          (LitByte 0) (LitByte 0) (LitByte 0) (LitByte 0) (LitByte 0) (LitByte 0) (LitByte 0) (LitByte 0)
          (LitByte 0) (LitByte 0) (LitByte 0) (LitByte 0) (LitByte 0) (LitByte 0) (LitByte 0) (LitByte 0)
          (LitByte 0) (LitByte 0) (LitByte 0) (LitByte 0) (LitByte 0) (LitByte 0) (LitByte 0) (LitByte 0)
          (LitByte 0) (LitByte 0) (LitByte 0) (LitByte 0) (LitByte 0) (LitByte 0) (LitByte 0) (LitByte 0)))
    ]
  , testGroup "ABI"
    [ testProperty "Put/get inverse" $ \x ->
        case runGetOrFail (getAbi (abiValueType x)) (runPut (putAbi x)) of
          Right ("", _, x') -> x' == x
          _ -> False
    ]
  , testGroup "Solidity expressions"
    [ testCase "Trivial" $
        SolidityCall "x = 3;" []
          ===> AbiUInt 256 3

    , testCase "Arithmetic" $ do
        SolidityCall "x = a + 1;"
          [AbiUInt 256 1] ===> AbiUInt 256 2
        SolidityCall "unchecked { x = a - 1; }"
          [AbiUInt 8 0] ===> AbiUInt 8 255

    , testCase "keccak256()" $
        SolidityCall "x = uint(keccak256(abi.encodePacked(a)));"
          [AbiString ""] ===> AbiUInt 256 0xc5d2460186f7233c927e7db2dcc703c0e500b653ca82273b7bfad8045d85a470

    , testProperty "abi encoding vs. solidity" $ withMaxSuccess 20 $ forAll (arbitrary >>= genAbiValue) $
      \y -> ioProperty $ do
          -- traceM ("encoding: " ++ (show y) ++ " : " ++ show (abiValueType y))
          Just encoded <- runStatements [i| x = abi.encode(a);|]
            [y] AbiBytesDynamicType
          let AbiTuple (Vector.toList -> [solidityEncoded]) = decodeAbiValue (AbiTupleType $ Vector.fromList [AbiBytesDynamicType]) (BS.fromStrict encoded)
          let hevmEncoded = encodeAbiValue (AbiTuple $ Vector.fromList [y])
          -- traceM ("encoded (solidity): " ++ show solidityEncoded)
          -- traceM ("encoded (hevm): " ++ show (AbiBytesDynamic hevmEncoded))
          assertEqual "abi encoding mismatch" solidityEncoded (AbiBytesDynamic hevmEncoded)

    , testProperty "abi encoding vs. solidity (2 args)" $ withMaxSuccess 20 $ forAll (arbitrary >>= bothM genAbiValue) $
      \(x', y') -> ioProperty $ do
          -- traceM ("encoding: " ++ (show x') ++ ", " ++ (show y')  ++ " : " ++ show (abiValueType x') ++ ", " ++ show (abiValueType y'))
          Just encoded <- runStatements [i| x = abi.encode(a, b);|]
            [x', y'] AbiBytesDynamicType
          let AbiTuple (Vector.toList -> [solidityEncoded]) = decodeAbiValue (AbiTupleType $ Vector.fromList [AbiBytesDynamicType]) (BS.fromStrict encoded)
          let hevmEncoded = encodeAbiValue (AbiTuple $ Vector.fromList [x',y'])
          -- traceM ("encoded (solidity): " ++ show solidityEncoded)
          -- traceM ("encoded (hevm): " ++ show (AbiBytesDynamic hevmEncoded))
          assertEqual "abi encoding mismatch" solidityEncoded (AbiBytesDynamic hevmEncoded)
    ]

  , testGroup "Precompiled contracts"
      [ testGroup "Example (reverse)"
          [ testCase "success" $
              assertEqual "example contract reverses"
                (execute 0xdeadbeef "foobar" 6) (Just "raboof")
          , testCase "failure" $
              assertEqual "example contract fails on length mismatch"
                (execute 0xdeadbeef "foobar" 5) Nothing
          ]

      , testGroup "ECRECOVER"
          [ testCase "success" $ do
              let
                r = hex "c84e55cee2032ea541a32bf6749e10c8b9344c92061724c4e751600f886f4732"
                s = hex "1542b6457e91098682138856165381453b3d0acae2470286fd8c8a09914b1b5d"
                v = hex "000000000000000000000000000000000000000000000000000000000000001c"
                h = hex "513954cf30af6638cb8f626bd3f8c39183c26784ce826084d9d267868a18fb31"
                a = hex "0000000000000000000000002d5e56d45c63150d937f2182538a0f18510cb11f"
              assertEqual "successful recovery"
                (Just a)
                (execute 1 (h <> v <> r <> s) 32)
          , testCase "fail on made up values" $ do
              let
                r = hex "c84e55cee2032ea541a32bf6749e10c8b9344c92061724c4e751600f886f4731"
                s = hex "1542b6457e91098682138856165381453b3d0acae2470286fd8c8a09914b1b5d"
                v = hex "000000000000000000000000000000000000000000000000000000000000001c"
                h = hex "513954cf30af6638cb8f626bd3f8c39183c26784ce826084d9d267868a18fb31"
              assertEqual "fail because bit flip"
                Nothing
                (execute 1 (h <> v <> r <> s) 32)
          ]
      ]
  , testGroup "Byte/word manipulations"
    [ testProperty "padLeft length" $ \n (Bytes bs) ->
        BS.length (padLeft n bs) == max n (BS.length bs)
    , testProperty "padLeft identity" $ \(Bytes bs) ->
        padLeft (BS.length bs) bs == bs
    , testProperty "padRight length" $ \n (Bytes bs) ->
        BS.length (padLeft n bs) == max n (BS.length bs)
    , testProperty "padRight identity" $ \(Bytes bs) ->
        padLeft (BS.length bs) bs == bs
    , testProperty "padLeft zeroing" $ \(NonNegative n) (Bytes bs) ->
        let x = BS.take n (padLeft (BS.length bs + n) bs)
            y = BS.replicate n 0
        in x == y
    ]

  , testGroup "Unresolved link detection"
    [ testCase "holes detected" $ do
        let code' = "608060405234801561001057600080fd5b5060405161040f38038061040f83398181016040528101906100329190610172565b73__$f3cbc3eb14e5bd0705af404abcf6f741ec$__63ab5c1ffe826040518263ffffffff1660e01b81526004016100699190610217565b60206040518083038186803b15801561008157600080fd5b505af4158015610095573d6000803e3d6000fd5b505050506040513d601f19601f820116820180604052508101906100b99190610145565b50506103c2565b60006100d36100ce84610271565b61024c565b9050828152602081018484840111156100ef576100ee610362565b5b6100fa8482856102ca565b509392505050565b600081519050610111816103ab565b92915050565b600082601f83011261012c5761012b61035d565b5b815161013c8482602086016100c0565b91505092915050565b60006020828403121561015b5761015a61036c565b5b600061016984828501610102565b91505092915050565b6000602082840312156101885761018761036c565b5b600082015167ffffffffffffffff8111156101a6576101a5610367565b5b6101b284828501610117565b91505092915050565b60006101c6826102a2565b6101d081856102ad565b93506101e08185602086016102ca565b6101e981610371565b840191505092915050565b60006102016003836102ad565b915061020c82610382565b602082019050919050565b6000604082019050818103600083015261023181846101bb565b90508181036020830152610244816101f4565b905092915050565b6000610256610267565b905061026282826102fd565b919050565b6000604051905090565b600067ffffffffffffffff82111561028c5761028b61032e565b5b61029582610371565b9050602081019050919050565b600081519050919050565b600082825260208201905092915050565b60008115159050919050565b60005b838110156102e85780820151818401526020810190506102cd565b838111156102f7576000848401525b50505050565b61030682610371565b810181811067ffffffffffffffff821117156103255761032461032e565b5b80604052505050565b7f4e487b7100000000000000000000000000000000000000000000000000000000600052604160045260246000fd5b600080fd5b600080fd5b600080fd5b600080fd5b6000601f19601f8301169050919050565b7f6261720000000000000000000000000000000000000000000000000000000000600082015250565b6103b4816102be565b81146103bf57600080fd5b50565b603f806103d06000396000f3fe6080604052600080fdfea26469706673582212207d03b26e43dc3d116b0021ddc9817bde3762a3b14315351f11fc4be384fd14a664736f6c63430008060033"
        assertBool "linker hole not detected" (containsLinkerHole code'),
      testCase "no false positives" $ do
        let code' = "0x608060405234801561001057600080fd5b50600436106100365760003560e01c806317bf8bac1461003b578063acffee6b1461005d575b600080fd5b610043610067565b604051808215151515815260200191505060405180910390f35b610065610073565b005b60008060015414905090565b6000809054906101000a900473ffffffffffffffffffffffffffffffffffffffff1673ffffffffffffffffffffffffffffffffffffffff1663f8a8fd6d6040518163ffffffff1660e01b815260040160206040518083038186803b1580156100da57600080fd5b505afa1580156100ee573d6000803e3d6000fd5b505050506040513d602081101561010457600080fd5b810190808051906020019092919050505060018190555056fea265627a7a723158205d775f914dcb471365a430b5f5b2cfe819e615cbbb5b2f1ccc7da1fd802e43c364736f6c634300050b0032"
        assertBool "false positive" (not . containsLinkerHole $ code')
    ]

  , testGroup "metadata stripper"
    [ testCase "it strips the metadata for solc => 0.6" $ do
        let code' = hexText "0x608060405234801561001057600080fd5b50600436106100365760003560e01c806317bf8bac1461003b578063acffee6b1461005d575b600080fd5b610043610067565b604051808215151515815260200191505060405180910390f35b610065610073565b005b60008060015414905090565b6000809054906101000a900473ffffffffffffffffffffffffffffffffffffffff1673ffffffffffffffffffffffffffffffffffffffff1663f8a8fd6d6040518163ffffffff1660e01b815260040160206040518083038186803b1580156100da57600080fd5b505afa1580156100ee573d6000803e3d6000fd5b505050506040513d602081101561010457600080fd5b810190808051906020019092919050505060018190555056fea265627a7a723158205d775f914dcb471365a430b5f5b2cfe819e615cbbb5b2f1ccc7da1fd802e43c364736f6c634300050b0032"
            stripped = stripBytecodeMetadata code'
        assertEqual "failed to strip metadata" (show (ByteStringS stripped)) "0x608060405234801561001057600080fd5b50600436106100365760003560e01c806317bf8bac1461003b578063acffee6b1461005d575b600080fd5b610043610067565b604051808215151515815260200191505060405180910390f35b610065610073565b005b60008060015414905090565b6000809054906101000a900473ffffffffffffffffffffffffffffffffffffffff1673ffffffffffffffffffffffffffffffffffffffff1663f8a8fd6d6040518163ffffffff1660e01b815260040160206040518083038186803b1580156100da57600080fd5b505afa1580156100ee573d6000803e3d6000fd5b505050506040513d602081101561010457600080fd5b810190808051906020019092919050505060018190555056fe"
    ,
      testCase "it strips the metadata and constructor args" $ do
        let srccode =
              [i|
                contract A {
                  uint y;
                  constructor(uint x) public {
                    y = x;
                  }
                }
                |]

        (json, path') <- solidity' srccode
        let Just (solc', _, _) = readJSON json
            initCode :: ByteString
            Just initCode = solc' ^? ix (path' <> ":A") . creationCode
        -- add constructor arguments
        assertEqual "constructor args screwed up metadata stripping" (stripBytecodeMetadata (initCode <> encodeAbiValue (AbiUInt 256 1))) (stripBytecodeMetadata initCode)
    ]

  , testGroup "RLP encodings"
    [ testProperty "rlp decode is a retraction (bytes)" $ \(Bytes bs) ->
--      withMaxSuccess 100000 $
      rlpdecode (rlpencode (BS bs)) == Just (BS bs)
    , testProperty "rlp encode is a partial inverse (bytes)" $ \(Bytes bs) ->
--      withMaxSuccess 100000 $
        case rlpdecode bs of
          Just r -> rlpencode r == bs
          Nothing -> True
    ,  testProperty "rlp decode is a retraction (RLP)" $ \(RLPData r) ->
--       withMaxSuccess 100000 $
       rlpdecode (rlpencode r) == Just r
    ]
  , testGroup "Merkle Patricia Trie"
    [  testProperty "update followed by delete is id" $ \(Bytes r, Bytes s, Bytes t) ->
        whenFail
        (putStrLn ("r:" <> (show (ByteStringS r))) >>
         putStrLn ("s:" <> (show (ByteStringS s))) >>
         putStrLn ("t:" <> (show (ByteStringS t)))) $
--       withMaxSuccess 100000 $
       Patricia.insertValues [(r, BS.pack[1]), (s, BS.pack[2]), (t, BS.pack[3]),
                              (r, mempty), (s, mempty), (t, mempty)]
       === (Just $ Patricia.Literal Patricia.Empty)
    ]
 , testGroup "Panic code tests via symbolic execution"
  [
     testCase "assert-fail" $ do
       Just c <- solcRuntime "MyContract"
           [i|
           contract MyContract {
             function fun(uint256 a) external pure {
               assert(a != 0);
             }
            }
           |]
       [Cex (_, ctr)] <- withSolvers Z3 1 $ \s -> checkAssert s [0x01] c (Just ("fun(uint256)", [AbiUIntType 256])) [] defaultVeriOpts
       assertEqual "Must be 0" 0 $ getArgInteger ctr "arg1"
       putStrLn  $ "expected counterexample found, and it's correct: " <> (show $ getArgInteger ctr "arg1")
     ,
     testCase "safeAdd-fail" $ do
        Just c <- solcRuntime "MyContract"
            [i|
            contract MyContract {
              function fun(uint256 a, uint256 b) external pure returns (uint256 c) {
               c = a+b;
              }
             }
            |]
        [Cex (_, ctr)] <- withSolvers Z3 1 $ \s -> checkAssert s [0x11] c (Just ("fun(uint256,uint256)", [AbiUIntType 256, AbiUIntType 256])) [] defaultVeriOpts
        let x = getArgInteger ctr "arg1"
        let y = getArgInteger ctr "arg2"
        assertBool "Overflow must occur" (x+y > 2^256)
        putStrLn "expected counterexample found"
     ,
     testCase "div-by-zero-fail" $ do
        Just c <- solcRuntime "MyContract"
            [i|
            contract MyContract {
              function fun(uint256 a, uint256 b) external pure returns (uint256 c) {
               c = a/b;
              }
             }
            |]
        [Cex (_, ctr)] <- withSolvers Z3 1 $ \s -> checkAssert s [0x12] c (Just ("fun(uint256,uint256)", [AbiUIntType 256, AbiUIntType 256])) [] defaultVeriOpts
        assertEqual "Division by 0 needs b=0" (getArgInteger ctr "arg2") 0
        putStrLn "expected counterexample found"
     ,
     testCase "enum-conversion-fail" $ do
        Just c <- solcRuntime "MyContract"
            [i|
            contract MyContract {
              enum MyEnum { ONE, TWO }
              function fun(uint256 a) external pure returns (MyEnum b) {
                b = MyEnum(a);
              }
             }
            |]
        [Cex (_, ctr)] <- withSolvers Z3 1 $ \s -> checkAssert s [0x21] c (Just ("fun(uint256)", [AbiUIntType 256])) [] defaultVeriOpts
        assertBool "Enum is only defined for 0 and 1" $ (getArgInteger ctr "arg1") > 1
        putStrLn "expected counterexample found"
     ,
     -- TODO 0x22 is missing: "0x22: If you access a storage byte array that is incorrectly encoded."
     -- TODO below should NOT fail
     -- TODO this has a loop that depends on a symbolic value and currently causes interpret to loop
     ignoreTest $ testCase "pop-empty-array" $ do
        Just c <- solcRuntime "MyContract"
            [i|
            contract MyContract {
              uint[] private arr;
              function fun(uint8 a) external {
                arr.push(1);
                arr.push(2);
                for (uint i = 0; i < a; i++) {
                  arr.pop();
                }
              }
             }
            |]
        a <- withSolvers Z3 1 $ \s -> checkAssert s [0x31] c (Just ("fun(uint8)", [AbiUIntType 8])) [] defaultVeriOpts
        print $ length a
        print $ show a
        putStrLn "expected counterexample found"
     ,
     testCase "access-out-of-bounds-array" $ do
        Just c <- solcRuntime "MyContract"
            [i|
            contract MyContract {
              uint[] private arr;
              function fun(uint8 a) external returns (uint x){
                arr.push(1);
                arr.push(2);
                x = arr[a];
              }
             }
            |]
        [Cex (_, ctr)] <- withSolvers Z3 1 $ \s -> checkAssert s [0x32] c (Just ("fun(uint8)", [AbiUIntType 8])) [] defaultVeriOpts
        assertBool "Access must be beyond element 2" $ (getArgInteger ctr "arg1") > 1
        putStrLn "expected counterexample found"
      ,
      -- TODO the system currently does not allow for symbolic array size allocation
      expectFail $ testCase "alloc-too-much" $ do
        Just c <- solcRuntime "MyContract"
            [i|
            contract MyContract {
              function fun(uint256 a) external {
                uint[] memory arr = new uint[](a);
              }
             }
            |]
        [Cex _] <- withSolvers Z3 1 $ \s -> checkAssert s [0x41] c (Just ("fun(uint256)", [AbiUIntType 256])) [] defaultVeriOpts
        putStrLn "expected counterexample found"
      ,
      -- TODO the system currently does not allow for symbolic JUMP
      expectFail $ testCase "call-zero-inited-var-thats-a-function" $ do
        Just c <- solcRuntime "MyContract"
            [i|
            contract MyContract {
              function (uint256) internal returns (uint) funvar;
              function fun2(uint256 a) internal returns (uint){
                return a;
              }
              function fun(uint256 a) external returns (uint) {
                if (a != 44) {
                  funvar = fun2;
                }
                return funvar(a);
              }
             }
            |]
        [Cex _] <- withSolvers Z3 1 $ \s -> checkAssert s [0x51] c (Just ("fun(uint256)", [AbiUIntType 256])) [] defaultVeriOpts
        putStrLn "expected counterexample found"
 ]

  , testGroup "Dapp Tests"
    [ testCase "Trivial-Pass" $ do
        let testFile = "test/contracts/pass/trivial.sol"
        runDappTest testFile ".*" >>= assertEqual "test result" True
    , testCase "Trivial-Fail" $ do
        let testFile = "test/contracts/fail/trivial.sol"
        runDappTest testFile "testFalse" >>= assertEqual "test result" False
    , testCase "Abstract" $ do
        let testFile = "test/contracts/pass/abstract.sol"
        runDappTest testFile ".*" >>= assertEqual "test result" True
    , testCase "Constantinople" $ do
        let testFile = "test/contracts/pass/constantinople.sol"
        runDappTest testFile ".*" >>= assertEqual "test result" True
    , testCase "Prove-Tests-Pass" $ do
        let testFile = "test/contracts/pass/dsProvePass.sol"
        runDappTest testFile ".*" >>= assertEqual "test result" True
    , testCase "Prove-Tests-Fail" $ do
        let testFile = "test/contracts/fail/dsProveFail.sol"
        runDappTest testFile "prove_trivial" >>= assertEqual "test result" False
        runDappTest testFile "prove_add" >>= assertEqual "test result" False
        --runDappTest testFile "prove_smtTimeout" >>= assertEqual "test result" False
        runDappTest testFile "prove_multi" >>= assertEqual "test result" False
        runDappTest testFile "prove_mul" >>= assertEqual "test result" False
        --runDappTest testFile "prove_distributivity" >>= assertEqual "test result" False
        --runDappTest testFile "prove_transfer" >>= assertEqual "test result" False
    , testCase "Invariant-Tests-Pass" $ do
        let testFile = "test/contracts/pass/invariants.sol"
        runDappTest testFile ".*" >>= assertEqual "test result" True
    , testCase "Invariant-Tests-Fail" $ do
        let testFile = "test/contracts/fail/invariantFail.sol"
        runDappTest testFile "invariantFirst" >>= assertEqual "test result" False
        runDappTest testFile "invariantCount" >>= assertEqual "test result" False
    , testCase "Cheat-Codes-Pass" $ do
        let testFile = "test/contracts/pass/cheatCodes.sol"
        runDappTest testFile ".*" >>= assertEqual "test result" True
    , expectFail $ testCase "Cheat-Codes-Fail" $ do
        let testFile = "test/contracts/fail/cheatCodes.sol"
        runDappTest testFile "testBadFFI" >>= assertEqual "test result" False
    ]
  , testGroup "Symbolic execution"
      [
     testCase "require-test" $ do
        Just c <- solcRuntime "MyContract"
            [i|
            contract MyContract {
              function fun(int256 a) external pure {
              require(a <= 0);
              assert (a <= 0);
              }
             }
            |]
        [Qed _] <- withSolvers Z3 1 $ \s -> checkAssert s defaultPanicCodes c (Just ("fun(int256)", [AbiIntType 256])) [] defaultVeriOpts
        putStrLn "Require works as expected"
     ,
<<<<<<< HEAD
     testCase "ITE-with-bitwise-AND" $ do
        --- using ignore to suppress huge output
       Just c <- solcRuntime "C"
         [i|
         contract C {
           function f(uint256 x) public pure {
             require(x > 0);
             uint256 a = (x & 8);
             bool w;
             // assembly is needed here, because solidity doesn't allow uint->bool conversion
             assembly {
                 w:=a
             }
             if (!w) assert(false); //we should get a CEX: when x has a 0 at bit 3
           }
         }
         |]
       -- should find a counterexample
       [Cex _] <- withSolvers Z3 1 $ \s -> checkAssert s defaultPanicCodes c (Just ("f(uint256)", [AbiUIntType 256])) []
       putStrLn "expected counterexample found"
     ,
     testCase "ITE-with-bitwise-OR" $ do
        --- using ignore to suppress huge output
       Just c <- solcRuntime "C"
         [i|
         contract C {
           function f(uint256 x) public pure {
             uint256 a = (x | 8);
             bool w;
             // assembly is needed here, because solidity doesn't allow uint->bool conversion
             assembly {
                 w:=a
             }
             assert(w); // due to bitwise OR with positive value, this must always be true
           }
         }
         |]
       [Qed _] <- withSolvers Z3 1 $ \s -> checkAssert s defaultPanicCodes c (Just ("f(uint256)", [AbiUIntType 256])) []
       putStrLn "this should always be true, due to bitwise OR with positive value"
=======
        -- CopySlice check
        -- uses identity precompiled contract (0x4) to copy memory
        -- checks 9af114613075a2cd350633940475f8b6699064de (readByte + CopySlice had src/dest mixed up)
        -- without 9af114613 it dies with: `Exception: UnexpectedSymbolicArg 296 "MSTORE index"`
        --       TODO: check  9e734b9da90e3e0765128b1f20ce1371f3a66085 (bufLength + copySlice was off by 1)
        testCase "copyslice-check" $ do
          Just c <- solcRuntime "C"
            [i|
            contract C {
              function checkval(uint8 a) public {
                bytes memory data = new bytes(5);
                for(uint i = 0; i < 5; i++) data[i] = bytes1(a);
                bytes memory ret = new bytes(data.length);
                assembly {
                    let len := mload(data)
                    if iszero(call(0xff, 0x04, 0, add(data, 0x20), len, add(ret,0x20), len)) {
                        invalid()
                    }
                }
                for(uint i = 0; i < 5; i++) assert(ret[i] == data[i]);
              }
            }
            |]
          [Qed res] <- withSolvers Z3 1 $ \s -> checkAssert s defaultPanicCodes c (Just ("checkval(uint256,uint256)", [AbiUIntType 256, AbiUIntType 256])) [] VeriOpts {simp = False, debug = False, maxIter = Nothing, askSmtIters = Nothing}
          putStrLn $ "successfully explored: " <> show (Expr.numBranches res) <> " paths"
>>>>>>> 7aef9561
     ,
     -- TODO look at tests here for SAR: https://github.com/dapphub/dapptools/blob/01ef8ea418c3fe49089a44d56013d8fcc34a1ec2/src/dapp-tests/pass/constantinople.sol#L250
     testCase "opcode-sar-neg" $ do
        Just c <- solcRuntime "MyContract"
            [i|
            contract MyContract {
              function fun(int256 shift_by, int256 val) external pure returns (int256 out) {
              require(shift_by >= 0);
              require(val <= 0);
              assembly {
                out := sar(shift_by,val)
              }
              assert (out <= 0);
              }
             }
            |]
        [Qed _] <- withSolvers Z3 1 $ \s -> checkAssert s defaultPanicCodes c (Just ("fun(int256,int256)", [AbiIntType 256, AbiIntType 256])) [] defaultVeriOpts
        putStrLn "SAR works as expected"
     ,
     testCase "opcode-sar-pos" $ do
        Just c <- solcRuntime "MyContract"
            [i|
            contract MyContract {
              function fun(int256 shift_by, int256 val) external pure returns (int256 out) {
              require(shift_by >= 0);
              require(val >= 0);
              assembly {
                out := sar(shift_by,val)
              }
              assert (out >= 0);
              }
             }
            |]
        [Qed _] <- withSolvers Z3 1 $ \s -> checkAssert s defaultPanicCodes c (Just ("fun(int256,int256)", [AbiIntType 256, AbiIntType 256])) [] defaultVeriOpts
        putStrLn "SAR works as expected"
     ,
     testCase "opcode-sar-fixedval-pos" $ do
        Just c <- solcRuntime "MyContract"
            [i|
            contract MyContract {
              function fun(int256 shift_by, int256 val) external pure returns (int256 out) {
              require(shift_by == 1);
              require(val == 64);
              assembly {
                out := sar(shift_by,val)
              }
              assert (out == 32);
              }
             }
            |]
        [Qed _] <- withSolvers Z3 1 $ \s -> checkAssert s defaultPanicCodes c (Just ("fun(int256,int256)", [AbiIntType 256, AbiIntType 256])) [] defaultVeriOpts
        putStrLn "SAR works as expected"
     ,
     testCase "opcode-sar-fixedval-neg" $ do
        Just c <- solcRuntime "MyContract"
            [i|
            contract MyContract {
              function fun(int256 shift_by, int256 val) external pure returns (int256 out) {
                require(shift_by == 1);
                require(val == -64);
                assembly {
                  out := sar(shift_by,val)
                }
                assert (out == -32);
              }
             }
            |]
        [Qed _] <- withSolvers Z3 1 $ \s -> checkAssert s defaultPanicCodes c (Just ("fun(int256,int256)", [AbiIntType 256, AbiIntType 256])) [] defaultVeriOpts
        putStrLn "SAR works as expected"
     ,
     testCase "opcode-signextend-neg" $ do
        Just c <- solcRuntime "MyContract"
            [i|
            contract MyContract {
              function fun(uint256 val, uint8 b) external pure {
                require(b <= 31);
                require(b >= 0);
                require(val < (1 <<(b*8)));
                require(val & (1 <<(b*8-1)) != 0); // MSbit set, i.e. negative
                uint256 out;
                assembly {
                  out := signextend(b, val)
                }
                if (b == 31) assert(out == val);
                else assert(out > val);
                assert(out & (1<<254) != 0); // MSbit set, i.e. negative
              }
            }
            |]
        [Qed _]  <- withSolvers Z3 1 $ \s -> checkAssert s defaultPanicCodes c (Just ("foo(uint256)", [AbiUIntType 256])) [] defaultVeriOpts
        putStrLn "signextend works as expected"
      ,
     testCase "opcode-signextend-pos-nochop" $ do
        Just c <- solcRuntime "MyContract"
            [i|
            contract MyContract {
              function fun(uint256 val, uint8 b) external pure {
                require(val < (1 <<(b*8)));
                require(val & (1 <<(b*8-1)) == 0); // MSbit not set, i.e. positive
                uint256 out;
                assembly {
                  out := signextend(b, val)
                }
                assert (out == val);
              }
            }
            |]
        [Qed _] <- withSolvers Z3 1 $ \s -> checkAssert s defaultPanicCodes c (Just ("fun(uint256,uint8)", [AbiUIntType 256, AbiUIntType 8])) [] defaultVeriOpts
        putStrLn "signextend works as expected"
      ,
      testCase "opcode-signextend-pos-chopped" $ do
        Just c <- solcRuntime "MyContract"
            [i|
            contract MyContract {
              function fun(uint256 val, uint8 b) external pure {
                require(b == 0); // 1-byte
                require(val == 514); // but we set higher bits
                uint256 out;
                assembly {
                  out := signextend(b, val)
                }
                assert (out == 2); // chopped
              }
            }
            |]
        [Qed _] <- withSolvers Z3 1 $ \s -> checkAssert s defaultPanicCodes c (Just ("fun(uint256,uint8)", [AbiUIntType 256, AbiUIntType 8])) [] defaultVeriOpts
        putStrLn "signextend works as expected"
      ,
      -- when b is too large, value is unchanged
      testCase "opcode-signextend-pos-b-toolarge" $ do
        Just c <- solcRuntime "MyContract"
            [i|
            contract MyContract {
              function fun(uint256 val, uint8 b) external pure {
                require(b >= 31);
                uint256 out;
                assembly {
                  out := signextend(b, val)
                }
                assert (out == val);
              }
            }
            |]
        [Qed _] <- withSolvers Z3 1 $ \s -> checkAssert s defaultPanicCodes c (Just ("fun(uint256,uint8)", [AbiUIntType 256, AbiUIntType 8])) [] defaultVeriOpts
        putStrLn "signextend works as expected"
     ,
     testCase "opcode-shl" $ do
        Just c <- solcRuntime "MyContract"
            [i|
            contract MyContract {
              function fun(uint256 shift_by, uint256 val) external pure {
              require(val < (1<<16));
              require(shift_by < 16);
              uint256 out;
              assembly {
                out := shl(shift_by,val)
              }
              assert (out >= val);
              }
             }
            |]
        [Qed _] <- withSolvers Z3 1 $ \s -> checkAssert s defaultPanicCodes c (Just ("fun(uint256,uint256)", [AbiUIntType 256, AbiUIntType 256])) [] defaultVeriOpts
        putStrLn "SAR works as expected"
     ,
     testCase "opcode-xor-cancel" $ do
        Just c <- solcRuntime "MyContract"
            [i|
            contract MyContract {
              function fun(uint256 a, uint256 b) external pure {
              require(a == b);
              uint256 c;
              assembly {
                c := xor(a,b)
              }
              assert (c == 0);
              }
             }
            |]
        [Qed _] <- withSolvers Z3 1 $ \s -> checkAssert s defaultPanicCodes c (Just ("fun(uint256,uint256)", [AbiUIntType 256, AbiUIntType 256])) [] defaultVeriOpts
        putStrLn "XOR works as expected"
      ,
      testCase "opcode-xor-reimplement" $ do
        Just c <- solcRuntime "MyContract"
            [i|
            contract MyContract {
              function fun(uint256 a, uint256 b) external pure {
              uint256 c;
              assembly {
                c := xor(a,b)
              }
              assert (c == (~(a & b)) & (a | b));
              }
             }
            |]
        [Qed _] <- withSolvers Z3 1 $ \s -> checkAssert s defaultPanicCodes c (Just ("fun(uint256,uint256)", [AbiUIntType 256, AbiUIntType 256])) [] defaultVeriOpts
        putStrLn "XOR works as expected"
      ,
      -- Somewhat tautological since we are asserting the precondition
      -- on the same form as the actual "requires" clause.
      testCase "SafeAdd success case" $ do
        Just safeAdd <- solcRuntime "SafeAdd"
          [i|
          contract SafeAdd {
            function add(uint x, uint y) public pure returns (uint z) {
                 require((z = x + y) >= x);
            }
          }
          |]
        let pre preVM = let [x, y] = getStaticAbiArgs 2 preVM
                        in (x .<= Expr.add x y)
                           .&& view (state . callvalue) preVM .== Lit 0
            post prestate leaf =
              let [x, y] = getStaticAbiArgs 2 prestate
              in case leaf of
                   Return b _ -> (ReadWord (Lit 0) b) .== (Add x y)
                   _ -> PBool True
        [Qed res] <- withSolvers Z3 1 $ \s -> verifyContract s safeAdd (Just ("add(uint256,uint256)", [AbiUIntType 256, AbiUIntType 256])) [] defaultVeriOpts SymbolicS (Just pre) (Just post)
        putStrLn $ "successfully explored: " <> show (Expr.numBranches res) <> " paths"
     ,

      testCase "x == y => x + y == 2 * y" $ do
        Just safeAdd <- solcRuntime "SafeAdd"
          [i|
          contract SafeAdd {
            function add(uint x, uint y) public pure returns (uint z) {
                 require((z = x + y) >= x);
            }
          }
          |]
        let pre preVM = let [x, y] = getStaticAbiArgs  2 preVM
                        in (x .<= Expr.add x y)
                           .&& (x .== y)
                           .&& view (state . callvalue) preVM .== Lit 0
            post prestate leaf =
              let [_, y] = getStaticAbiArgs 2 prestate
              in case leaf of
                   Return b _ -> (ReadWord (Lit 0) b) .== (Mul (Lit 2) y)
                   _ -> PBool True
        [Qed res] <- withSolvers Z3 1 $ \s ->
          verifyContract s safeAdd (Just ("add(uint256,uint256)", [AbiUIntType 256, AbiUIntType 256])) [] defaultVeriOpts SymbolicS (Just pre) (Just post)
        putStrLn $ "successfully explored: " <> show (Expr.numBranches res) <> " paths"
      ,
      testCase "summary storage writes" $ do
        Just c <- solcRuntime "A"
          [i|
          contract A {
            uint x;
            function f(uint256 y) public {
               unchecked {
                 x += y;
                 x += y;
               }
            }
          }
          |]
        let pre vm = Lit 0 .== view (state . callvalue) vm
            post prestate leaf =
              let [y] = getStaticAbiArgs 1 prestate
                  this = Expr.litAddr $ view (state . codeContract) prestate
                  prex = Expr.readStorage' this (Lit 0) (view (env . storage) prestate)
              in case leaf of
                Return _ postStore -> Expr.add prex (Expr.mul (Lit 2) y) .== (Expr.readStorage' this (Lit 0) postStore)
                _ -> PBool True
        [Qed res] <- withSolvers Z3 1 $ \s -> verifyContract s c (Just ("f(uint256)", [AbiUIntType 256])) [] defaultVeriOpts SymbolicS (Just pre) (Just post)
        putStrLn $ "successfully explored: " <> show (Expr.numBranches res) <> " paths"
        ,
        -- tests how whiffValue handles Neg via application of the triple IsZero simplification rule
        -- regression test for: https://github.com/dapphub/dapptools/pull/698
        testCase "Neg" $ do
            let src =
                  [i|
                    object "Neg" {
                      code {
                        // Deploy the contract
                        datacopy(0, dataoffset("runtime"), datasize("runtime"))
                        return(0, datasize("runtime"))
                      }
                      object "runtime" {
                        code {
                          let v := calldataload(4)
                          if iszero(iszero(and(v, not(0xffffffffffffffffffffffffffffffffffffffff)))) {
                            invalid()
                          }
                        }
                      }
                    }
                    |]
            Just c <- yulRuntime "Neg" src
            [Qed res] <- withSolvers Z3 4 $ \s -> checkAssert s defaultPanicCodes c (Just ("hello(address)", [AbiAddressType])) [] defaultVeriOpts
            putStrLn $ "successfully explored: " <> show (Expr.numBranches res) <> " paths"
        ,
        testCase "catch-storage-collisions-noproblem" $ do
          Just c <- solcRuntime "A"
            [i|
            contract A {
              function f(uint x, uint y) public {
                 if (x != y) {
                   assembly {
                     let newx := sub(sload(x), 1)
                     let newy := add(sload(y), 1)
                     sstore(x,newx)
                     sstore(y,newy)
                   }
                 }
              }
            }
            |]
          let pre vm = (Lit 0) .== view (state . callvalue) vm
              post prestate poststate =
                let [x,y] = getStaticAbiArgs 2 prestate
                    this = Expr.litAddr $ view (state . codeContract) prestate
                    prestore =  view (env . storage) prestate
                    prex = Expr.readStorage' this x prestore
                    prey = Expr.readStorage' this y prestore
                in case poststate of
                     Return _ poststore -> let
                           postx = Expr.readStorage' this x poststore
                           posty = Expr.readStorage' this y poststore
                       in Expr.add prex prey .== Expr.add postx posty
                     _ -> PBool True
          [Qed _] <- withSolvers Z3 1 $ \s -> verifyContract s c (Just ("f(uint256,uint256)", [AbiUIntType 256, AbiUIntType 256])) [] defaultVeriOpts SymbolicS (Just pre) (Just post)
          putStrLn "Correct, this can never fail"
        ,
        -- Inspired by these `msg.sender == to` token bugs
        -- which break linearity of totalSupply.
        testCase "catch-storage-collisions-good" $ do
          Just c <- solcRuntime "A"
            [i|
            contract A {
              function f(uint x, uint y) public {
                 assembly {
                   let newx := sub(sload(x), 1)
                   let newy := add(sload(y), 1)
                   sstore(x,newx)
                   sstore(y,newy)
                 }
              }
            }
            |]
          let pre vm = (Lit 0) .== view (state . callvalue) vm
              post prestate poststate =
                let [x,y] = getStaticAbiArgs 2 prestate
                    this = Expr.litAddr $ view (state . codeContract) prestate
                    prestore =  view (env . storage) prestate
                    prex = Expr.readStorage' this x prestore
                    prey = Expr.readStorage' this y prestore
                in case poststate of
                     Return _ poststore -> let
                           postx = Expr.readStorage' this x poststore
                           posty = Expr.readStorage' this y poststore
                       in Expr.add prex prey .== Expr.add postx posty
                     _ -> PBool True
          [Cex (_, ctr)] <- withSolvers Z3 1 $ \s -> verifyContract s c (Just ("f(uint256,uint256)", [AbiUIntType 256, AbiUIntType 256])) [] defaultVeriOpts SymbolicS (Just pre) (Just post)
          let x = getArgInteger ctr "arg1"
          let y = getArgInteger ctr "arg2"
          putStrLn $ "y:" <> show y
          putStrLn $ "x:" <> show x
          assertEqual "Catch storage collisions" x y
          putStrLn "expected counterexample found"
        ,
        testCase "Simple Assert" $ do
          Just c <- solcRuntime "C"
            [i|
            contract C {
              function foo() external pure {
                assert(false);
              }
             }
            |]
          [Cex (l, _)] <- withSolvers Z3 1 $ \s -> checkAssert s defaultPanicCodes c (Just ("foo()", [])) [] defaultVeriOpts
          assertEqual "incorrect revert msg" l (EVM.Types.Revert (ConcreteBuf $ panicMsg 0x01))
        ,
        testCase "simple-assert-2" $ do
          Just c <- solcRuntime "C"
            [i|
            contract C {
              function foo(uint256 x) external pure {
                assert(x != 10);
              }
             }
            |]
          [(Cex (_, ctr))] <- withSolvers Z3 1 $ \s -> checkAssert s defaultPanicCodes c (Just ("foo(uint256)", [AbiUIntType 256])) [] defaultVeriOpts
          assertEqual "Must be 10" 10 $ getArgInteger ctr "arg1"
          putStrLn "Got 10 Cex, as expected"
        ,
        testCase "assert-fail-equal" $ do
          Just c <- solcRuntime "AssertFailEqual"
            [i|
            contract AssertFailEqual {
              function fun(uint256 deposit_count) external pure {
                assert(deposit_count == 0);
                assert(deposit_count == 11);
              }
             }
            |]
          [Cex (_, a), Cex (_, b)] <- withSolvers Z3 1 $ \s -> checkAssert s defaultPanicCodes c (Just ("fun(uint256)", [AbiUIntType 256])) [] defaultVeriOpts
          let ints = map (flip getArgInteger "arg1") [a,b]
          assertBool "0 must be one of the Cex-es" $ isJust $ elemIndex 0 ints
          putStrLn "expected 2 counterexamples found, one Cex is the 0 value"
        ,
        testCase "assert-fail-notequal" $ do
          Just c <- solcRuntime "AssertFailNotEqual"
            [i|
            contract AssertFailNotEqual {
              function fun(uint256 deposit_count) external pure {
                assert(deposit_count != 0);
                assert(deposit_count != 11);
              }
             }
            |]
          [Cex (_, a), Cex (_, b)] <- withSolvers Z3 1 $ \s -> checkAssert s defaultPanicCodes c (Just ("fun(uint256)", [AbiUIntType 256])) [] defaultVeriOpts
          let x = getArgInteger a "arg1"
          let y = getArgInteger b "arg1"
          assertBool "At least one has to be 0, to go through the first assert" (x == 0 || y == 0)
          putStrLn "expected 2 counterexamples found."
        ,
        testCase "assert-fail-twoargs" $ do
          Just c <- solcRuntime "AssertFailTwoParams"
            [i|
            contract AssertFailTwoParams {
              function fun(uint256 deposit_count1, uint256 deposit_count2) external pure {
                assert(deposit_count1 != 0);
                assert(deposit_count2 != 11);
              }
             }
            |]
          [Cex _, Cex _] <- withSolvers Z3 1 $ \s -> checkAssert s defaultPanicCodes c (Just ("fun(uint256,uint256)", [AbiUIntType 256, AbiUIntType 256])) [] defaultVeriOpts
          putStrLn "expected 2 counterexamples found"
        ,
        testCase "assert-2nd-arg" $ do
          Just c <- solcRuntime "AssertFailTwoParams"
            [i|
            contract AssertFailTwoParams {
              function fun(uint256 deposit_count1, uint256 deposit_count2) external pure {
                assert(deposit_count2 != 666);
              }
             }
            |]
          [Cex (_, ctr)] <- withSolvers Z3 1 $ \s -> checkAssert s defaultPanicCodes c (Just ("fun(uint256,uint256)", [AbiUIntType 256, AbiUIntType 256])) [] defaultVeriOpts
          assertEqual "Must be 666" 666 $ getArgInteger ctr "arg2"
          putStrLn "Found arg2 Ctx to be 666"
        ,
        -- LSB is zeroed out, byte(31,x) takes LSB, so y==0 always holds
        testCase "check-lsb-msb1" $ do
          Just c <- solcRuntime "C"
            [i|
            contract C {
              function foo(uint256 x) external pure {
                x &= 0xffffffffffffffffffffffffffffffffffffffffffffffffffffffffffffff00;
                uint8 y;
                assembly { y := byte(31,x) }
                assert(y == 0);
              }
            }
            |]
          [Qed res] <- withSolvers Z3 1 $ \s -> checkAssert s defaultPanicCodes c (Just ("foo(uint256)", [AbiUIntType 256])) [] defaultVeriOpts
          putStrLn $ "successfully explored: " <> show (Expr.numBranches res) <> " paths"
        ,
        -- We zero out everything but the LSB byte. However, byte(31,x) takes the LSB byte
        -- so there is a counterexamle, where LSB of x is not zero
        testCase "check-lsb-msb2" $ do
          Just c <- solcRuntime "C"
            [i|
            contract C {
              function foo(uint256 x) external pure {
                x &= 0x00000000000000000000000000000000000000000000000000000000000000ff;
                uint8 y;
                assembly { y := byte(31,x) }
                assert(y == 0);
              }
            }
            |]
          [Cex (_, ctr)] <- withSolvers Z3 1 $ \s -> checkAssert s defaultPanicCodes c (Just ("foo(uint256)", [AbiUIntType 256])) [] defaultVeriOpts
          assertBool "last byte must be non-zero" $ ((Data.Bits..&.) (getArgInteger ctr "arg1") 0xff) > 0
          putStrLn $ "Expected counterexample found"
        ,
        -- We zero out everything but the 2nd LSB byte. However, byte(31,x) takes the 2nd LSB byte
        -- so there is a counterexamle, where 2nd LSB of x is not zero
        testCase "check-lsb-msb3 -- 2nd byte" $ do
          Just c <- solcRuntime "C"
            [i|
            contract C {
              function foo(uint256 x) external pure {
                x &= 0x000000000000000000000000000000000000000000000000000000000000ff00;
                uint8 y;
                assembly { y := byte(30,x) }
                assert(y == 0);
              }
            }
            |]
          [Cex (_, ctr)] <- withSolvers Z3 1 $ \s -> checkAssert s defaultPanicCodes c (Just ("foo(uint256)", [AbiUIntType 256])) [] defaultVeriOpts
          assertBool "second to last byte must be non-zero" $ ((Data.Bits..&.) (getArgInteger ctr "arg1") 0xff00) > 0
          putStrLn $ "Expected counterexample found"
        ,
        -- Reverse of thest above
        testCase "check-lsb-msb4 2nd byte rev" $ do
          Just c <- solcRuntime "C"
            [i|
            contract C {
              function foo(uint256 x) external pure {
                x &= 0xffffffffffffffffffffffffffffffffffffffffffffffffffffffffffff00ff;
                uint8 y;
                assembly {
                    y := byte(30,x)
                }
                assert(y == 0);
              }
            }
            |]
          [Qed res] <- withSolvers Z3 1 $ \s -> checkAssert s defaultPanicCodes c (Just ("foo(uint256)", [AbiUIntType 256])) [] defaultVeriOpts
          putStrLn $ "successfully explored: " <> show (Expr.numBranches res) <> " paths"
        ,
        -- Bitwise OR operation test
        testCase "opcode-bitwise-or-full-1s" $ do
          Just c <- solcRuntime "C"
            [i|
            contract C {
              function foo(uint256 x) external pure {
                uint256 y;
                uint256 z = 0xffffffffffffffffffffffffffffffffffffffffffffffffffffffffffffffff;
                assembly { y := or(x, z) }
                assert(y == 0xffffffffffffffffffffffffffffffffffffffffffffffffffffffffffffffff);
              }
            }
            |]
          [Qed res] <- withSolvers Z3 1 $ \s -> checkAssert s defaultPanicCodes c (Just ("foo(uint256)", [AbiUIntType 256])) [] defaultVeriOpts
          putStrLn "When OR-ing with full 1's we should get back full 1's"
        ,
        -- Bitwise OR operation test
        testCase "opcode-bitwise-or-byte-of-1s" $ do
          Just c <- solcRuntime "C"
            [i|
            contract C {
              function foo(uint256 x) external pure {
                uint256 y;
                uint256 z = 0x000000000000000000000000000000000000000000000000000000000000ff00;
                assembly { y := or(x, z) }
                assert((y & 0x000000000000000000000000000000000000000000000000000000000000ff00) ==
                  0x000000000000000000000000000000000000000000000000000000000000ff00);
              }
            }
            |]
          [Qed res] <- withSolvers Z3 1 $ \s -> checkAssert s defaultPanicCodes c (Just ("foo(uint256)", [AbiUIntType 256])) [] defaultVeriOpts
          putStrLn "When OR-ing with a byte of 1's, we should get 1's back there"
        ,
        testCase "Deposit contract loop (z3)" $ do
          Just c <- solcRuntime "Deposit"
            [i|
            contract Deposit {
              function deposit(uint256 deposit_count) external pure {
                require(deposit_count < 2**32 - 1);
                ++deposit_count;
                bool found = false;
                for (uint height = 0; height < 32; height++) {
                  if ((deposit_count & 1) == 1) {
                    found = true;
                    break;
                  }
                 deposit_count = deposit_count >> 1;
                 }
                assert(found);
              }
             }
            |]
          [Qed res] <- withSolvers Z3 1 $ \s -> checkAssert s defaultPanicCodes c (Just ("deposit(uint256)", [AbiUIntType 256])) [] defaultVeriOpts
          putStrLn $ "successfully explored: " <> show (Expr.numBranches res) <> " paths"
        ,
        testCase "Deposit-contract-loop-error-version" $ do
          Just c <- solcRuntime "Deposit"
            [i|
            contract Deposit {
              function deposit(uint8 deposit_count) external pure {
                require(deposit_count < 2**32 - 1);
                ++deposit_count;
                bool found = false;
                for (uint height = 0; height < 32; height++) {
                  if ((deposit_count & 1) == 1) {
                    found = true;
                    break;
                  }
                 deposit_count = deposit_count >> 1;
                 }
                assert(found);
              }
             }
            |]
          [Cex (_, ctr)] <- withSolvers Z3 1 $ \s -> checkAssert s allPanicCodes c (Just ("deposit(uint8)", [AbiUIntType 8])) [] defaultVeriOpts
          assertEqual "Must be 255" 255 $ getArgInteger ctr "arg1"
          putStrLn  $ "expected counterexample found, and it's correct: " <> (show $ getArgInteger ctr "arg1")
        ,
        testCase "explore function dispatch" $ do
          Just c <- solcRuntime "A"
            [i|
            contract A {
              function f(uint x) public pure returns (uint) {
                return x;
              }
            }
            |]
          [Qed res] <- withSolvers Z3 1 $ \s -> checkAssert s defaultPanicCodes c Nothing [] defaultVeriOpts
          putStrLn $ "successfully explored: " <> show (Expr.numBranches res) <> " paths"
        ,
        testCase "check-asm-byte-in-bounds" $ do
          Just c <- solcRuntime "C"
            [i|
            contract C {
              function foo(uint256 idx, uint256 val) external pure {
                uint256 actual;
                uint256 expected;
                require(idx < 32);
                assembly {
                  actual := byte(idx,val)
                  expected := shr(248, shl(mul(idx, 8), val))
                }
                assert(actual == expected);
              }
            }
            |]
          [Qed _] <- withSolvers Z3 1 $ \s -> checkAssert s defaultPanicCodes c Nothing [] defaultVeriOpts
          putStrLn "in bounds byte reads return the expected value"
        ,
        testCase "check-asm-byte-oob" $ do
          Just c <- solcRuntime "C"
            [i|
            contract C {
              function foo(uint256 x, uint256 y) external pure {
                uint256 z;
                require(x >= 32);
                assembly { z := byte(x,y) }
                assert(z == 0);
              }
            }
            |]
          [Qed _] <- withSolvers Z3 1 $ \s -> checkAssert s defaultPanicCodes c Nothing [] defaultVeriOpts
          putStrLn "oob byte reads always return 0"
        ,
        expectFail $ testCase "injectivity of keccak (32 bytes)" $ do
          Just c <- solcRuntime "A"
            [i|
            contract A {
              function f(uint x, uint y) public pure {
                if (keccak256(abi.encodePacked(x)) == keccak256(abi.encodePacked(y))) assert(x == y);
              }
            }
            |]
          [Qed res] <- withSolvers Z3 1 $ \s -> checkAssert s defaultPanicCodes c (Just ("f(uint256,uint256)", [AbiUIntType 256, AbiUIntType 256])) [] defaultVeriOpts
          putStrLn $ "successfully explored: " <> show (Expr.numBranches res) <> " paths"
        ,
        testCase "injectivity of keccak (64 bytes)" $ do
          Just c <- solcRuntime "A"
            [i|
            contract A {
              function f(uint x, uint y, uint w, uint z) public pure {
                assert (keccak256(abi.encodePacked(x,y)) != keccak256(abi.encodePacked(w,z)));
              }
            }
            |]
          [Cex (_, ctr)] <- withSolvers Z3 1 $ \s -> checkAssert s defaultPanicCodes c (Just ("f(uint256,uint256,uint256,uint256)", replicate 4 (AbiUIntType 256))) [] defaultVeriOpts
          let x = getArgInteger ctr "arg1"
          let y = getArgInteger ctr "arg2"
          let w = getArgInteger ctr "arg3"
          let z = getArgInteger ctr "arg4"
          assertEqual "x==y for hash collision" x y
          assertEqual "w==z for hash collision" w z
          putStrLn "expected counterexample found"
        ,
        expectFail $ testCase "calldata beyond calldatasize is 0 (z3)" $ do
          Just c <- solcRuntime "A"
            [i|
            contract A {
              function f() public pure {
                uint y;
                assembly {
                  let x := calldatasize()
                  y := calldataload(x)
                }
                assert(y == 0);
              }
            }
            |]
          [Qed res] <- withSolvers Z3 1 $ \s -> checkAssert s defaultPanicCodes c Nothing [] defaultVeriOpts
          putStrLn $ "successfully explored: " <> show (Expr.numBranches res) <> " paths"
        ,
        ignoreTest $ testCase "keccak soundness" $ do
        --- using ignore to suppress huge output
          Just c <- solcRuntime "C"
            [i|
              contract C {
                mapping (uint => mapping (uint => uint)) maps;

                  function f(uint x, uint y) public view {
                  assert(maps[y][0] == maps[x][0]);
                }
              }
            |]

          -- should find a counterexample
          [Cex _] <- withSolvers Z3 1 $ \s -> checkAssert s defaultPanicCodes c (Just ("f(uint256,uint256)", [AbiUIntType 256, AbiUIntType 256])) [] defaultVeriOpts
          putStrLn "expected counterexample found"
        ,
        testCase "multiple-contracts" $ do
          let code' =
                [i|
                  contract C {
                    uint x;
                    A constant a = A(0x35D1b3F3D7966A1DFe207aa4514C12a259A0492B);

                    function call_A() public view {
                      // should fail since a.x() can be anything
                      assert(a.x() == x);
                    }
                  }
                  contract A {
                    uint public x;
                  }
                |]
              aAddr = Addr 0x35D1b3F3D7966A1DFe207aa4514C12a259A0492B
          Just c <- solcRuntime "C" code'
          Just a <- solcRuntime "A" code'
          [Cex _] <- withSolvers Z3 1 $ \s -> do
            let vm0 = abstractVM (Just ("call_A()", [])) [] c Nothing SymbolicS
            let vm = vm0
                  & set (state . callvalue) (Lit 0)
                  & over (env . contracts)
                       (Map.insert aAddr (initialContract (RuntimeCode (fromJust $ Expr.toList $ ConcreteBuf a))))
                  -- NOTE: this used to as follows, but there is no _storage field in Contract record
                  -- (Map.insert aAddr (initialContract (RuntimeCode $ ConcreteBuffer a) &
                  --                     set EVM.storage (EVM.Symbolic [] store)))
            verify s defaultVeriOpts vm Nothing (Just $ checkAssertions defaultPanicCodes)
          putStrLn "found counterexample:"
        ,
        expectFail $ testCase "calling unique contracts (read from storage)" $ do
          Just c <- solcRuntime "C"
            [i|
              contract C {
                uint x;
                A a;

                function call_A() public {
                  a = new A();
                  // should fail since x can be anything
                  assert(a.x() == x);
                }
              }
              contract A {
                uint public x;
              }
            |]
          [Cex _] <- withSolvers Z3 1 $ \s -> checkAssert s defaultPanicCodes c (Just ("call_A()", [])) [] defaultVeriOpts
          putStrLn "expected counterexample found"
        ,
        expectFail $ testCase "keccak concrete and sym agree" $ do
          Just c <- solcRuntime "C"
            [i|
              contract C {
                function kecc(uint x) public pure {
                  if (x == 0) {
                    assert(keccak256(abi.encode(x)) == keccak256(abi.encode(0)));
                  }
                }
              }
            |]
          [Qed res] <- withSolvers Z3 1 $ \s -> checkAssert s defaultPanicCodes c (Just ("kecc(uint256)", [AbiUIntType 256])) [] defaultVeriOpts
          putStrLn $ "successfully explored: " <> show (Expr.numBranches res) <> " paths"
        ,
        ignoreTest $ testCase "safemath distributivity (yul)" $ do
          let yulsafeDistributivity = hex "6355a79a6260003560e01c14156016576015601f565b5b60006000fd60a1565b603d602d604435600435607c565b6039602435600435607c565b605d565b6052604b604435602435605d565b600435607c565b141515605a57fe5b5b565b6000828201821115151560705760006000fd5b82820190505b92915050565b6000818384048302146000841417151560955760006000fd5b82820290505b92915050565b"
          let vm =  abstractVM (Just ("distributivity(uint256,uint256,uint256)", [AbiUIntType 256, AbiUIntType 256, AbiUIntType 256])) [] yulsafeDistributivity Nothing SymbolicS
          [Qed _] <-  withSolvers Z3 1 $ \s -> verify s defaultVeriOpts vm Nothing (Just $ checkAssertions defaultPanicCodes)
          putStrLn "Proven"
        ,
        testCase "safemath distributivity (sol)" $ do
          Just c <- solcRuntime "C"
            [i|
              contract C {
                function distributivity(uint x, uint y, uint z) public {
                  assert(mul(x, add(y, z)) == add(mul(x, y), mul(x, z)));
                }

                function add(uint x, uint y) internal pure returns (uint z) {
                  unchecked {
                    require((z = x + y) >= x, "ds-math-add-overflow");
                    }
                }

                function mul(uint x, uint y) internal pure returns (uint z) {
                  unchecked {
                    require(y == 0 || (z = x * y) / y == x, "ds-math-mul-overflow");
                  }
                }
              }
            |]

          [Qed _] <- withSolvers Z3 1 $ \s -> checkAssert s defaultPanicCodes c (Just ("distributivity(uint256,uint256,uint256)", [AbiUIntType 256, AbiUIntType 256, AbiUIntType 256])) [] defaultVeriOpts
          putStrLn "Proven"
 {- ]
  , testGroup "Equivalence checking"
    [
      testCase "yul optimized" $ do
        -- These yul programs are not equivalent: (try --calldata $(seth --to-uint256 2) for example)
        Just aPrgm <- yul ""
          [i|
          {
              calldatacopy(0, 0, 32)
              switch mload(0)
              case 0 { }
              case 1 { }
              default { invalid() }
          }
          |]
        Just bPrgm <- yul ""
          [i|
          {
              calldatacopy(0, 0, 32)
              switch mload(0)
              case 0 { }
              case 2 { }
              default { invalid() }
          }
          |]
        runSMTWith z3 $ query $ do
          Cex _ <- equivalenceCheck aPrgm bPrgm Nothing Nothing Nothing
          return ()
          -}

    ]
  ]
  where
    (===>) = assertSolidityComputation


runSimpleVM :: ByteString -> ByteString -> Maybe ByteString
runSimpleVM x ins = case loadVM x of
                      Nothing -> Nothing
                      Just vm -> let calldata' = (ConcreteBuf ins)
                       in case runState (assign (state.calldata) calldata' >> exec) vm of
                            (VMSuccess (ConcreteBuf bs), _) -> Just bs
                            _ -> Nothing

loadVM :: ByteString -> Maybe VM
loadVM x =
    case runState exec (vmForEthrunCreation x) of
       (VMSuccess (ConcreteBuf targetCode), vm1) -> do
         let target = view (state . contract) vm1
             vm2 = execState (replaceCodeOfSelf (RuntimeCode (fromJust $ Expr.toList $ ConcreteBuf targetCode))) vm1
         return $ snd $ flip runState vm2
                (do resetState
                    assign (state . gas) 0xffffffffffffffff -- kludge
                    loadContract target)
       _ -> Nothing

hex :: ByteString -> ByteString
hex s =
  case Hex.decode s of
    Right x -> x
    Left e -> error e

singleContract :: Text -> Text -> IO (Maybe ByteString)
singleContract x s =
  solidity x [i|
    pragma experimental ABIEncoderV2;
    contract ${x} { ${s} }
  |]

defaultDataLocation :: AbiType -> Text
defaultDataLocation t =
  if (case t of
        AbiBytesDynamicType -> True
        AbiStringType -> True
        AbiArrayDynamicType _ -> True
        AbiArrayType _ _ -> True
        _ -> False)
  then "memory"
  else ""

runFunction :: Text -> ByteString -> IO (Maybe ByteString)
runFunction c input = do
  Just x <- singleContract "X" c
  return $ runSimpleVM x input

runStatements
  :: Text -> [AbiValue] -> AbiType
  -> IO (Maybe ByteString)
runStatements stmts args t = do
  let params =
        T.intercalate ", "
          (map (\(x, c) -> abiTypeSolidity (abiValueType x)
                             <> " " <> defaultDataLocation (abiValueType x)
                             <> " " <> T.pack [c])
            (zip args "abcdefg"))
      s =
        "foo(" <> T.intercalate ","
                    (map (abiTypeSolidity . abiValueType) args) <> ")"

  runFunction [i|
    function foo(${params}) public pure returns (${abiTypeSolidity t} ${defaultDataLocation t} x) {
      ${stmts}
    }
  |] (abiMethod s (AbiTuple $ Vector.fromList args))

getStaticAbiArgs :: Int -> VM -> [Expr EWord]
getStaticAbiArgs n vm =
  let cd = view (state . calldata) vm
  in decodeStaticArgs 4 n cd

-- includes shaving off 4 byte function sig
decodeAbiValues :: [AbiType] -> ByteString -> [AbiValue]
decodeAbiValues types bs =
  let AbiTuple xy = decodeAbiValue (AbiTupleType $ Vector.fromList types) (BS.fromStrict (BS.drop 4 bs))
  in Vector.toList xy

newtype Bytes = Bytes ByteString
  deriving Eq

instance Show Bytes where
  showsPrec _ (Bytes x) _ = show (BS.unpack x)

instance Arbitrary Bytes where
  arbitrary = fmap (Bytes . BS.pack) arbitrary

newtype RLPData = RLPData RLP
  deriving (Eq, Show)

-- bias towards bytestring to try to avoid infinite recursion
instance Arbitrary RLPData where
  arbitrary = frequency
   [(5, do
           Bytes bytes <- arbitrary
           return $ RLPData $ BS bytes)
   , (1, do
         k <- choose (0,10)
         ls <- vectorOf k arbitrary
         return $ RLPData $ List [r | RLPData r <- ls])
   ]

data Invocation
  = SolidityCall Text [AbiValue]
  deriving Show

getArgInteger :: EVM.SMT.SMTCex -> String -> Integer
getArgInteger a name = getIntegerFromSCHex $ getScHexa a
  where
    getScHexa :: EVM.SMT.SMTCex -> Language.SMT2.Syntax.SpecConstant
    getScHexa tmp = fromJust . Data.Map.lookup (Data.Text.pack name) $ smtcex tmp
    smtcex :: EVM.SMT.SMTCex -> Map Text Language.SMT2.Syntax.SpecConstant
    smtcex (EVM.SMT.SMTCex x _ _ _) = x

assertSolidityComputation :: Invocation -> AbiValue -> IO ()
assertSolidityComputation (SolidityCall s args) x =
  do y <- runStatements s args (abiValueType x)
     assertEqual (T.unpack s)
       (fmap Bytes (Just (encodeAbiValue x)))
       (fmap Bytes y)

bothM :: (Monad m) => (a -> m b) -> (a, a) -> m (b, b)
bothM f (a, a') = do
  b  <- f a
  b' <- f a'
  return (b, b')

applyPattern :: String -> TestTree  -> TestTree
applyPattern p = localOption (TestPattern (parseExpr p))

runDappTest :: FilePath -> Text -> IO Bool
runDappTest testFile match = do
  root <- Paths.getDataDir
  (json, _) <- compileWithDSTest testFile
  --TIO.writeFile "output.json" json
  withCurrentDirectory root $ do
    withSystemTempFile "output.json" $ \file handle -> do
      hClose handle
      TIO.writeFile file json
      withSolvers Z3 1 $ \solvers -> do
        opts <- testOpts solvers root json match
        dappTest opts solvers file Nothing

debugDappTest :: FilePath -> IO ()
debugDappTest testFile = do
  root <- Paths.getDataDir
  (json, _) <- compileWithDSTest testFile
  --TIO.writeFile "output.json" json
  withCurrentDirectory root $ do
    withSystemTempFile "output.json" $ \file handle -> do
      hClose handle
      TIO.writeFile file json
      withSolvers Z3 1 $ \solvers -> do
        opts <- testOpts solvers root json ".*"
        TTY.main opts root file


testOpts :: SolverGroup -> FilePath -> Text -> Text -> IO UnitTestOptions
testOpts solvers root solcJson match = do
  srcInfo <- case readJSON solcJson of
               Nothing -> error "Could not read solc json"
               Just (contractMap, asts, sources) -> do
                 sourceCache <- makeSourceCache sources asts
                 pure $ dappInfo root contractMap sourceCache

  params <- getParametersFromEnvironmentVariables Nothing

  pure EVM.UnitTest.UnitTestOptions
    { EVM.UnitTest.oracle = Fetch.oracle solvers Nothing
    , EVM.UnitTest.maxIter = Nothing
    , EVM.UnitTest.askSmtIters = Nothing
    , EVM.UnitTest.smtTimeout = Nothing
    , EVM.UnitTest.solver = Nothing
    , EVM.UnitTest.covMatch = Nothing
    , EVM.UnitTest.verbose = Nothing
    , EVM.UnitTest.match = match
    , EVM.UnitTest.maxDepth = Nothing
    , EVM.UnitTest.fuzzRuns = 100
    , EVM.UnitTest.replay = Nothing
    , EVM.UnitTest.vmModifier = id
    , EVM.UnitTest.testParams = params
    , EVM.UnitTest.dapp = srcInfo
    , EVM.UnitTest.ffiAllowed = True
    }

compileWithDSTest :: FilePath -> IO (Text, Text)
compileWithDSTest src =
  withSystemTempFile "input.json" $ \file handle -> do
    hClose handle
    dsTest <- readFile =<< Paths.getDataFileName "test/contracts/lib/test.sol"
    erc20 <- readFile =<< Paths.getDataFileName "test/contracts/lib/erc20.sol"
    testFilePath <- Paths.getDataFileName src
    testFile <- readFile testFilePath
    TIO.writeFile file
      [i|
      {
        "language": "Solidity",
        "sources": {
          "ds-test/test.sol": {
            "content": ${dsTest}
          },
          "lib/erc20.sol": {
            "content": ${erc20}
          },
          "test.sol": {
            "content": ${testFile}
          }
        },
        "settings": {
          "metadata": {
            "useLiteralContent": true
          },
          "outputSelection": {
            "*": {
              "*": [
                "metadata",
                "evm.bytecode",
                "evm.deployedBytecode",
                "abi",
                "storageLayout",
                "evm.bytecode.sourceMap",
                "evm.bytecode.linkReferences",
                "evm.bytecode.generatedSources",
                "evm.deployedBytecode.sourceMap",
                "evm.deployedBytecode.linkReferences",
                "evm.deployedBytecode.generatedSources"
              ],
              "": [
                "ast"
              ]
            }
          }
        }
      }
      |]
    x <- T.pack <$>
      readProcess
        "solc"
        ["--allow-paths", file, "--standard-json", file]
        ""
    return (x, T.pack testFilePath)<|MERGE_RESOLUTION|>--- conflicted
+++ resolved
@@ -468,7 +468,6 @@
         [Qed _] <- withSolvers Z3 1 $ \s -> checkAssert s defaultPanicCodes c (Just ("fun(int256)", [AbiIntType 256])) [] defaultVeriOpts
         putStrLn "Require works as expected"
      ,
-<<<<<<< HEAD
      testCase "ITE-with-bitwise-AND" $ do
         --- using ignore to suppress huge output
        Just c <- solcRuntime "C"
@@ -487,7 +486,7 @@
          }
          |]
        -- should find a counterexample
-       [Cex _] <- withSolvers Z3 1 $ \s -> checkAssert s defaultPanicCodes c (Just ("f(uint256)", [AbiUIntType 256])) []
+       [Cex _] <- withSolvers Z3 1 $ \s -> checkAssert s defaultPanicCodes c (Just ("f(uint256)", [AbiUIntType 256])) [] defaultVeriOpts
        putStrLn "expected counterexample found"
      ,
      testCase "ITE-with-bitwise-OR" $ do
@@ -506,35 +505,34 @@
            }
          }
          |]
-       [Qed _] <- withSolvers Z3 1 $ \s -> checkAssert s defaultPanicCodes c (Just ("f(uint256)", [AbiUIntType 256])) []
+       [Qed _] <- withSolvers Z3 1 $ \s -> checkAssert s defaultPanicCodes c (Just ("f(uint256)", [AbiUIntType 256])) [] defaultVeriOpts
        putStrLn "this should always be true, due to bitwise OR with positive value"
-=======
-        -- CopySlice check
-        -- uses identity precompiled contract (0x4) to copy memory
-        -- checks 9af114613075a2cd350633940475f8b6699064de (readByte + CopySlice had src/dest mixed up)
-        -- without 9af114613 it dies with: `Exception: UnexpectedSymbolicArg 296 "MSTORE index"`
-        --       TODO: check  9e734b9da90e3e0765128b1f20ce1371f3a66085 (bufLength + copySlice was off by 1)
-        testCase "copyslice-check" $ do
-          Just c <- solcRuntime "C"
-            [i|
-            contract C {
-              function checkval(uint8 a) public {
-                bytes memory data = new bytes(5);
-                for(uint i = 0; i < 5; i++) data[i] = bytes1(a);
-                bytes memory ret = new bytes(data.length);
-                assembly {
-                    let len := mload(data)
-                    if iszero(call(0xff, 0x04, 0, add(data, 0x20), len, add(ret,0x20), len)) {
-                        invalid()
-                    }
-                }
-                for(uint i = 0; i < 5; i++) assert(ret[i] == data[i]);
-              }
-            }
-            |]
-          [Qed res] <- withSolvers Z3 1 $ \s -> checkAssert s defaultPanicCodes c (Just ("checkval(uint256,uint256)", [AbiUIntType 256, AbiUIntType 256])) [] VeriOpts {simp = False, debug = False, maxIter = Nothing, askSmtIters = Nothing}
-          putStrLn $ "successfully explored: " <> show (Expr.numBranches res) <> " paths"
->>>>>>> 7aef9561
+    ,
+    -- CopySlice check
+    -- uses identity precompiled contract (0x4) to copy memory
+    -- checks 9af114613075a2cd350633940475f8b6699064de (readByte + CopySlice had src/dest mixed up)
+    -- without 9af114613 it dies with: `Exception: UnexpectedSymbolicArg 296 "MSTORE index"`
+    --       TODO: check  9e734b9da90e3e0765128b1f20ce1371f3a66085 (bufLength + copySlice was off by 1)
+    testCase "copyslice-check" $ do
+      Just c <- solcRuntime "C"
+        [i|
+        contract C {
+          function checkval(uint8 a) public {
+            bytes memory data = new bytes(5);
+            for(uint i = 0; i < 5; i++) data[i] = bytes1(a);
+            bytes memory ret = new bytes(data.length);
+            assembly {
+                let len := mload(data)
+                if iszero(call(0xff, 0x04, 0, add(data, 0x20), len, add(ret,0x20), len)) {
+                    invalid()
+                }
+            }
+            for(uint i = 0; i < 5; i++) assert(ret[i] == data[i]);
+          }
+        }
+        |]
+      [Qed res] <- withSolvers Z3 1 $ \s -> checkAssert s defaultPanicCodes c (Just ("checkval(uint256,uint256)", [AbiUIntType 256, AbiUIntType 256])) [] VeriOpts {simp = False, debug = False, maxIter = Nothing, askSmtIters = Nothing}
+      putStrLn $ "successfully explored: " <> show (Expr.numBranches res) <> " paths"
      ,
      -- TODO look at tests here for SAR: https://github.com/dapphub/dapptools/blob/01ef8ea418c3fe49089a44d56013d8fcc34a1ec2/src/dapp-tests/pass/constantinople.sol#L250
      testCase "opcode-sar-neg" $ do
