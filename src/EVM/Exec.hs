--- conflicted
+++ resolved
@@ -19,36 +19,10 @@
 vmForEthrunCreation :: ByteString -> VM
 vmForEthrunCreation creationCode =
   (makeVm $ VMOpts
-<<<<<<< HEAD
-    { vmoptContract = initialContract (InitCode creationCode mempty)
-    , vmoptCalldata = mempty
-    , vmoptValue = (Lit 0)
-    , vmoptInitialStorage = EmptyStore
-    , vmoptAddress = createAddress ethrunAddress 1
-    , vmoptCaller = litAddr ethrunAddress
-    , vmoptOrigin = ethrunAddress
-    , vmoptCoinbase = 0
-    , vmoptNumber = 0
-    , vmoptTimestamp = (Lit 0)
-    , vmoptBlockGaslimit = 0
-    , vmoptGasprice = 0
-    , vmoptPrevRandao = 42069
-    , vmoptGas = 0xffffffffffffffff
-    , vmoptGaslimit = 0xffffffffffffffff
-    , vmoptBaseFee = 0
-    , vmoptPriorityFee = 0
-    , vmoptMaxCodeSize = 0xffffffff
-    , vmoptSchedule = FeeSchedule.berlin
-    , vmoptChainId = 1
-    , vmoptCreate = False
-    , vmoptTxAccessList = mempty
-    , vmoptAllowFFI = False
-    }) & set (env . contracts . at ethrunAddress)
-=======
     { contract = initialContract (InitCode creationCode mempty)
     , calldata = mempty
     , value = (Lit 0)
-    , storageBase = Concrete
+    , initialStorage = EmptyStore
     , address = createAddress ethrunAddress 1
     , caller = litAddr ethrunAddress
     , origin = ethrunAddress
@@ -69,7 +43,6 @@
     , txAccessList = mempty
     , allowFFI = False
     }) & set (#env % #contracts % at ethrunAddress)
->>>>>>> b4a55366
              (Just (initialContract (RuntimeCode (ConcreteRuntimeCode ""))))
 
 exec :: State VM VMResult
